--- conflicted
+++ resolved
@@ -8,7 +8,6 @@
     <Compile Include="Tests.fs" />
     <Compile Include="Program.fs" />
   </ItemGroup>
-<<<<<<< HEAD
   <Import Project="..\..\.paket\Paket.Restore.targets" /> 
 
   <Target Name="TestAndRun">
@@ -16,10 +15,7 @@
     <Exec Command="dotnet run" WorkingDirectory="..\..\src\Server\" />
   </Target>
  
-=======
->>>>>>> 74ec558d
   <ItemGroup>
     <ProjectReference Include="..\..\src\Server\Server.fsproj" />
   </ItemGroup>
-  <Import Project="..\..\.paket\Paket.Restore.targets" />
 </Project>